--- conflicted
+++ resolved
@@ -110,12 +110,8 @@
       (code), std::string(__FILE__) + ":" + std::to_string(__LINE__) + ": " + \
                   std::string(__FUNCTION__) + " -> " + (msg)))
 
-<<<<<<< HEAD
 inline GSError all_gather_error(const GSError& e,
                                 const grape::CommSpec& comm_spec) {
-=======
-inline GSError AllGatherError(GSError& e, const grape::CommSpec& comm_spec) {
->>>>>>> be6a61e6
   std::stringstream ss;
   ss << ErrorCodeToString(e.error_code) << " " << e.error_msg;
   ss << " occurred on Worker " << comm_spec.worker_id();
@@ -132,11 +128,7 @@
   return {ErrorCode::kUnspecificError, msgs};
 }
 
-<<<<<<< HEAD
 inline GSError all_gather_error(const grape::CommSpec& comm_spec) {
-=======
-inline GSError AllGatherError(const grape::CommSpec& comm_spec) {
->>>>>>> be6a61e6
   std::vector<std::string> error_msgs(comm_spec.worker_num());
   std::string msg;
 
