/** Copyright 2020 Alibaba Group Holding Limited.

Licensed under the Apache License, Version 2.0 (the "License");
you may not use this file except in compliance with the License.
You may obtain a copy of the License at

    http://www.apache.org/licenses/LICENSE-2.0

Unless required by applicable law or agreed to in writing, software
distributed under the License is distributed on an "AS IS" BASIS,
WITHOUT WARRANTIES OR CONDITIONS OF ANY KIND, either express or implied.
See the License for the specific language governing permissions and
limitations under the License.
*/

#ifndef MODULES_GRAPH_LOADER_BASIC_ARROW_FRAGMENT_LOADER_H_
#define MODULES_GRAPH_LOADER_BASIC_ARROW_FRAGMENT_LOADER_H_

#include <atomic>
#include <memory>
#include <string>
#include <thread>
#include <unordered_set>
#include <utility>
#include <vector>

#include "arrow/util/config.h"
#include "client/client.h"
#include "grape/worker/comm_spec.h"
#include "io/io/local_io_adaptor.h"

#include "graph/fragment/arrow_fragment.h"
#include "graph/fragment/property_graph_types.h"
#include "graph/utils/partitioner.h"
#include "graph/utils/table_shuffler.h"
#include "graph/utils/table_shuffler_beta.h"
#include "graph/vertex_map/arrow_vertex_map.h"

namespace vineyard {
template <typename T>
class OidSet {
  using oid_t = T;
  using internal_oid_t = typename InternalType<oid_t>::type;
  using oid_array_t = typename vineyard::ConvertToArrowType<oid_t>::ArrayType;

 public:
  boost::leaf::result<void> BatchInsert(
      const std::shared_ptr<arrow::Array>& arr) {
    if (vineyard::ConvertToArrowType<oid_t>::TypeValue() != arr->type()) {
      RETURN_GS_ERROR(ErrorCode::kInvalidValueError,
                      "OID_T is not same with arrow::Column(" +
                          arr->type()->ToString() + ")");
    }
    auto oid_arr = std::dynamic_pointer_cast<oid_array_t>(arr);
    for (int64_t i = 0; i < oid_arr->length(); i++) {
      oids.insert(oid_arr->GetView(i));
    }
    return boost::leaf::result<void>();
  }

  boost::leaf::result<void> BatchInsert(
      const std::shared_ptr<arrow::ChunkedArray>& chunked_arr) {
    for (auto chunk_idx = 0; chunk_idx < chunked_arr->num_chunks();
         chunk_idx++) {
      BOOST_LEAF_CHECK(BatchInsert(chunked_arr->chunk(chunk_idx)));
    }
    return boost::leaf::result<void>();
  }

  boost::leaf::result<std::shared_ptr<oid_array_t>> ToArrowArray() {
    typename vineyard::ConvertToArrowType<oid_t>::BuilderType builder;

    for (auto& oid : oids) {
      builder.Append(oid);
    }

    std::shared_ptr<oid_array_t> oid_arr;
    ARROW_OK_OR_RAISE(builder.Finish(&oid_arr));
    return oid_arr;
  }

 private:
  std::unordered_set<internal_oid_t> oids;
};

template <typename OID_T, typename VID_T, typename PARTITIONER_T>
class BasicArrowFragmentLoader {
  using oid_t = OID_T;
  using vid_t = VID_T;
  using label_id_t = property_graph_types::LABEL_ID_TYPE;
  using oid_array_t = typename vineyard::ConvertToArrowType<oid_t>::ArrayType;
  using internal_oid_t = typename InternalType<oid_t>::type;
  using partitioner_t = PARTITIONER_T;

 public:
  constexpr static const char* ID_COLUMN = "id_column";
  constexpr static const char* SRC_COLUMN = "src_column";
  constexpr static const char* DST_COLUMN = "dst_column";
  constexpr static const char* SRC_LABEL_ID = "src_label_id";
  constexpr static const char* DST_LABEL_ID = "dst_label_id";

  explicit BasicArrowFragmentLoader(const grape::CommSpec& comm_spec)
      : comm_spec_(comm_spec) {}

  void SetPartitioner(const PARTITIONER_T& partitioner) {
    partitioner_ = partitioner;
  }

  void Init(const std::vector<std::shared_ptr<arrow::Table>>& vertex_tables,
            const std::vector<std::vector<std::shared_ptr<arrow::Table>>>&
                edge_tables) {
    vertex_tables_ = vertex_tables;
    edge_tables_ = edge_tables;
    v_label_num_ = vertex_tables.size();
    e_label_num_ = edge_tables.size();
    oid_lists_.resize(v_label_num_);
  }

  std::vector<std::vector<std::shared_ptr<oid_array_t>>>& GetOidLists() {
    return oid_lists_;
  }

  auto ShuffleVertexTables(bool deduplicate_oid)
      -> boost::leaf::result<std::vector<std::shared_ptr<arrow::Table>>> {
    std::vector<std::shared_ptr<arrow::Table>> local_v_tables(v_label_num_);

    for (label_id_t v_label = 0; v_label < v_label_num_; v_label++) {
      auto e = boost::leaf::try_handle_all(
          [&, this]() -> boost::leaf::result<GSError> {
            auto& vertex_table = vertex_tables_[v_label];
            auto metadata = vertex_table->schema()->metadata()->Copy();
            auto meta_idx = metadata->FindKey(ID_COLUMN);
            CHECK_OR_RAISE(meta_idx != -1);
            auto id_column_idx = std::stoi(metadata->value(meta_idx));
            auto id_column_type = vertex_table->column(id_column_idx)->type();

            if (vineyard::ConvertToArrowType<oid_t>::TypeValue() !=
                id_column_type) {
              RETURN_GS_ERROR(ErrorCode::kInvalidValueError,
                              "OID_T is not same with arrow::Column(" +
                                  id_column_type->ToString() + ")");
            }
            std::shared_ptr<arrow::Table> tmp_table;
            auto st = ShufflePropertyVertexTable<partitioner_t>(
                comm_spec_, partitioner_, vertex_table, tmp_table);
            // If the error occurred during the shuffle procedure, the process
            // must die
            if (!st) {
              LOG(FATAL) << "An error occurred during the shuffle vertex table "
                            "procedure. "
                         << st.message();
            }
            /**
             * Keep the oid column in vertex data table for HTAP, rather, we
             * record the id column name (primary key) in schema's metadata.
             *
#if defined(ARROW_VERSION) && ARROW_VERSION < 17000
            ARROW_OK_OR_RAISE(tmp_table->RemoveColumn(
                id_column_idx, &local_v_tables[v_label]));
#else
            ARROW_OK_ASSIGN_OR_RAISE(local_v_tables[v_label],
                                     tmp_table->RemoveColumn(id_column_idx));
#endif
            */

            /**
             * Move the id_column to the last column first, to avoid effecting
             * the original analytical apps (the Project API).
             *
             * Note that this operation happens on table after shuffle.
             */
            auto id_field = tmp_table->schema()->field(id_column_idx);
            auto id_column = tmp_table->column(id_column_idx);
#if defined(ARROW_VERSION) && ARROW_VERSION < 17000
            CHECK_ARROW_ERROR(
                tmp_table->RemoveColumn(id_column_idx, &tmp_table));
            CHECK_ARROW_ERROR(tmp_table->AddColumn(
                tmp_table->num_columns(), id_field, id_column, &tmp_table));
#else
            CHECK_ARROW_ERROR_AND_ASSIGN(
                tmp_table, tmp_table->RemoveColumn(id_column_idx));
            CHECK_ARROW_ERROR_AND_ASSIGN(
                tmp_table, tmp_table->AddColumn(tmp_table->num_columns(),
                                                id_field, id_column));
#endif
            id_column_idx = tmp_table->num_columns() - 1;

            local_v_tables[v_label] = tmp_table;
            metadata->Append("primary_key", local_v_tables[v_label]
                                                ->schema()
                                                ->field(id_column_idx)
                                                ->name());
            local_v_tables[v_label] =
                local_v_tables[v_label]->ReplaceSchemaMetadata(metadata);

            CHECK_OR_RAISE(tmp_table->field(id_column_idx)->type() ==
                           vineyard::ConvertToArrowType<oid_t>::TypeValue());
            CHECK_OR_RAISE(tmp_table->column(id_column_idx)->num_chunks() <= 1);
            auto local_oid_array = std::dynamic_pointer_cast<oid_array_t>(
                tmp_table->column(id_column_idx)->chunk(0));

            std::vector<std::shared_ptr<oid_array_t>> oids_group_by_worker;
            st = FragmentAllGatherArray<oid_t>(comm_spec_, local_oid_array,
                                               oids_group_by_worker);
            if (!st) {
              LOG(FATAL) << "An error occurred during the gather oid array "
                            "procedure. "
                         << st.message();
            }

            // Deduplicate oids. this procedure is necessary when the oids are
            // inferred from efile
            if (deduplicate_oid) {
              for (size_t i = 0; i < oids_group_by_worker.size(); i++) {
                OidSet<oid_t> oid_set;
                BOOST_LEAF_CHECK(oid_set.BatchInsert(oids_group_by_worker[i]));
                BOOST_LEAF_AUTO(deduplicated_oid_array, oid_set.ToArrowArray());
                oids_group_by_worker[i] = deduplicated_oid_array;
              }
            }
            oid_lists_[v_label] = oids_group_by_worker;

            return AllGatherError(comm_spec_);
          },
          [this](GSError& e) { return AllGatherError(e, comm_spec_); },
          [this](const boost::leaf::error_info& unmatched) {
            GSError e(ErrorCode::kIOError, "Unmatched error");
            return AllGatherError(e, comm_spec_);
          });
      if (e.error_code != ErrorCode::kOk) {
        return boost::leaf::new_error(e);
      }
    }

    return local_v_tables;
  }

  auto ShuffleEdgeTables(
      std::function<bool(fid_t, label_id_t, internal_oid_t, vid_t&)> mapper)
      -> boost::leaf::result<std::vector<std::shared_ptr<arrow::Table>>> {
    std::vector<std::shared_ptr<arrow::Table>> local_e_tables(e_label_num_);
    vineyard::IdParser<vid_t> id_parser;
    std::shared_ptr<arrow::Field> src_gid_field =
        std::make_shared<arrow::Field>(
            "src", vineyard::ConvertToArrowType<vid_t>::TypeValue());
    std::shared_ptr<arrow::Field> dst_gid_field =
        std::make_shared<arrow::Field>(
            "dst", vineyard::ConvertToArrowType<vid_t>::TypeValue());

    id_parser.Init(comm_spec_.fnum(), v_label_num_);

    for (label_id_t e_label = 0; e_label < e_label_num_; e_label++) {
      auto& edge_table_list = edge_tables_[e_label];
      auto e = boost::leaf::try_handle_all(
          [&, this]() -> boost::leaf::result<GSError> {
            std::vector<std::shared_ptr<arrow::Table>> processed_table_list(
                edge_table_list.size());
            int src_column_idx = -1, dst_column_idx = -1;
            for (size_t edge_table_index = 0;
                 edge_table_index != edge_table_list.size();
                 ++edge_table_index) {
              auto& edge_table = edge_table_list[edge_table_index];
              auto metadata = edge_table->schema()->metadata();
              auto meta_idx_src = metadata->FindKey(SRC_COLUMN);
              auto meta_idx_dst = metadata->FindKey(DST_COLUMN);
              CHECK_OR_RAISE(meta_idx_src != -1);
              CHECK_OR_RAISE(meta_idx_dst != -1);
              auto cur_src_column_idx =
                  std::stoi(metadata->value(meta_idx_src));
              auto cur_dst_column_idx =
                  std::stoi(metadata->value(meta_idx_dst));
              if (src_column_idx == -1) {
                src_column_idx = cur_src_column_idx;
              } else {
                if (src_column_idx != cur_src_column_idx) {
                  RETURN_GS_ERROR(ErrorCode::kIOError,
                                  "Edge tables' schema not consistent");
                }
              }
              if (dst_column_idx == -1) {
                dst_column_idx = cur_dst_column_idx;
              } else {
                if (dst_column_idx != cur_dst_column_idx) {
                  RETURN_GS_ERROR(ErrorCode::kIOError,
                                  "Edge tables' schema not consistent");
                }
              }

              auto src_column_type = edge_table->column(src_column_idx)->type();
              auto dst_column_type = edge_table->column(dst_column_idx)->type();

              if (!src_column_type->Equals(dst_column_type) ||
                  !src_column_type->Equals(
                      vineyard::ConvertToArrowType<oid_t>::TypeValue())) {
                RETURN_GS_ERROR(ErrorCode::kInvalidValueError,
                                "OID_T is not same with arrow::Column(" +
                                    src_column_type->ToString() + ")");
              }

              auto meta_idx_src_label_index = metadata->FindKey(SRC_LABEL_ID);
              auto meta_idx_dst_label_index = metadata->FindKey(DST_LABEL_ID);
              CHECK_OR_RAISE(meta_idx_src_label_index != -1);
              CHECK_OR_RAISE(meta_idx_dst_label_index != -1);

              auto src_label_id = static_cast<label_id_t>(
                  std::stoi(metadata->value(meta_idx_src_label_index)));
              auto dst_label_id = static_cast<label_id_t>(
                  std::stoi(metadata->value(meta_idx_dst_label_index)));

              BOOST_LEAF_AUTO(src_gid_array,
                              parseOidChunkedArray(
                                  src_label_id,
                                  edge_table->column(src_column_idx), mapper));
              BOOST_LEAF_AUTO(dst_gid_array,
                              parseOidChunkedArray(
                                  dst_label_id,
                                  edge_table->column(dst_column_idx), mapper));

          // replace oid columns with gid
#if defined(ARROW_VERSION) && ARROW_VERSION < 17000
              ARROW_OK_OR_RAISE(edge_table->SetColumn(
                  src_column_idx, src_gid_field, src_gid_array, &edge_table));
              ARROW_OK_OR_RAISE(edge_table->SetColumn(
                  dst_column_idx, dst_gid_field, dst_gid_array, &edge_table));
#else
              ARROW_OK_ASSIGN_OR_RAISE(
                  edge_table,
                  edge_table->SetColumn(src_column_idx, src_gid_field,
                                        src_gid_array));
              ARROW_OK_ASSIGN_OR_RAISE(
                  edge_table,
                  edge_table->SetColumn(dst_column_idx, dst_gid_field,
                                        dst_gid_array));
#endif

              processed_table_list[edge_table_index] = edge_table;
            }
            auto table = ConcatenateTables(processed_table_list);
<<<<<<< HEAD
            auto st = ShufflePropertyEdgeTable<vid_t>(
                comm_spec_, id_parser, src_column_idx, dst_column_idx, table,
                local_e_tables[e_label]);
            if (!st) {
              LOG(FATAL) << "An error occurred during the shuffle edge table "
                            "procedure. "
                         << st.message();
            }
=======
#if 1
            auto r = ShufflePropertyEdgeTable<vid_t>(
                comm_spec_, id_parser, src_column_idx, dst_column_idx, table);
#else
            auto r = beta::ShufflePropertyEdgeTable<vid_t>(
                comm_spec_, id_parser, src_column_idx, dst_column_idx, table);
#endif
            BOOST_LEAF_CHECK(r);
            local_e_tables[e_label] = r.value();
>>>>>>> 365c3297
            return AllGatherError(comm_spec_);
          },
          [this](GSError& e) { return AllGatherError(e, comm_spec_); },
          [this](const boost::leaf::error_info& unmatched) {
            GSError e(ErrorCode::kIOError, "Unmatched error");
            return AllGatherError(e, comm_spec_);
          });
      if (e.error_code != ErrorCode::kOk) {
        return boost::leaf::new_error(e);
      }
    }

    return local_e_tables;
  }

  std::shared_ptr<arrow::Table> ConcatenateTables(
      std::vector<std::shared_ptr<arrow::Table>>& tables) {
    if (tables.size() == 1) {
      return tables[0];
    }
    auto col_names = tables[0]->ColumnNames();
    for (size_t i = 1; i < tables.size(); ++i) {
#if defined(ARROW_VERSION) && ARROW_VERSION < 17000
      CHECK_ARROW_ERROR(tables[i]->RenameColumns(col_names, &tables[i]));
#else
      CHECK_ARROW_ERROR_AND_ASSIGN(tables[i],
                                   tables[i]->RenameColumns(col_names));
#endif
    }
    std::shared_ptr<arrow::Table> table;
    CHECK_ARROW_ERROR_AND_ASSIGN(table, arrow::ConcatenateTables(tables));
    return table;
  }

 private:
  auto parseOidChunkedArray(
      label_id_t label_id,
      const std::shared_ptr<arrow::ChunkedArray>& oid_arrays_in,
      std::function<bool(fid_t, label_id_t, internal_oid_t, vid_t&)>&
          oid2gid_mapper)
      -> boost::leaf::result<std::shared_ptr<arrow::ChunkedArray>> {
    size_t chunk_num = oid_arrays_in->num_chunks();
    std::vector<std::shared_ptr<arrow::Array>> chunks_out(chunk_num);

#if 1
    for (size_t chunk_i = 0; chunk_i != chunk_num; ++chunk_i) {
      std::shared_ptr<oid_array_t> oid_array =
          std::dynamic_pointer_cast<oid_array_t>(oid_arrays_in->chunk(chunk_i));
      typename vineyard::ConvertToArrowType<vid_t>::BuilderType builder;
      size_t size = oid_array->length();
      ARROW_OK_OR_RAISE(builder.Resize(size));

      for (size_t i = 0; i != size; ++i) {
        internal_oid_t oid = oid_array->GetView(i);
        fid_t fid = partitioner_.GetPartitionId(oid_t(oid));
        CHECK_OR_RAISE(oid2gid_mapper(fid, label_id, oid, builder[i]));
      }
      ARROW_OK_OR_RAISE(builder.Advance(size));
      ARROW_OK_OR_RAISE(builder.Finish(&chunks_out[chunk_i]));
    }
#else
    int thread_num =
        (std::thread::hardware_concurrency() + comm_spec_.local_num() - 1) /
        comm_spec_.local_num();
    std::vector<std::thread> parse_threads(thread_num);

    std::atomic<size_t> cur(0);
    std::vector<arrow::Status> statuses(thread_num, arrow::Status::OK());
    for (int i = 0; i < thread_num; ++i) {
      parse_threads[i] = std::thread(
          [&](int tid) {
            while (true) {
              auto got = cur.fetch_add(1);
              if (got >= chunk_num) {
                break;
              }
              std::shared_ptr<oid_array_t> oid_array =
                  std::dynamic_pointer_cast<oid_array_t>(
                      oid_arrays_in->chunk(got));
              typename ConvertToArrowType<vid_t>::BuilderType builder;
              size_t size = oid_array->length();

              arrow::Status status = builder.Resize(size);
              if (!status.ok()) {
                statuses[tid] = status;
                return;
              }

              for (size_t k = 0; k != size; ++k) {
                internal_oid_t oid = oid_array->GetView(k);
                fid_t fid = partitioner_.GetPartitionId(oid_t(oid));
                if (!oid2gid_mapper(fid, label, oid, builder[k])) {
                  LOG(ERROR) << "Mapping vertex " << oid << " failed.";
                }
              }

              status = builder.Advance(size);
              if (!status.ok()) {
                statuses[tid] = status;
                return;
              }
              status = builder.Finish(&chunks_out[got]);
              if (!status.ok()) {
                statuses[tid] = status;
                return;
              }
            }
          },
          i);
    }
    for (auto& thrd : parse_threads) {
      thrd.join();
    }
    for (auto& status : statuses) {
      if (!status.ok()) {
        RETURN_GS_ERROR(ErrorCode::kArrowError, status.ToString());
      }
    }
#endif

    return std::make_shared<arrow::ChunkedArray>(chunks_out);
  }

  grape::CommSpec comm_spec_;
  label_id_t v_label_num_;
  label_id_t e_label_num_;
  std::vector<std::shared_ptr<arrow::Table>> vertex_tables_;
  std::vector<std::vector<std::shared_ptr<arrow::Table>>> edge_tables_;

  std::vector<std::vector<std::shared_ptr<oid_array_t>>>
      oid_lists_;  // v_label/fid/oid_array

  partitioner_t partitioner_;
};
}  // namespace vineyard
#endif  // MODULES_GRAPH_LOADER_BASIC_ARROW_FRAGMENT_LOADER_H_<|MERGE_RESOLUTION|>--- conflicted
+++ resolved
@@ -336,7 +336,7 @@
               processed_table_list[edge_table_index] = edge_table;
             }
             auto table = ConcatenateTables(processed_table_list);
-<<<<<<< HEAD
+#if 1
             auto st = ShufflePropertyEdgeTable<vid_t>(
                 comm_spec_, id_parser, src_column_idx, dst_column_idx, table,
                 local_e_tables[e_label]);
@@ -345,17 +345,12 @@
                             "procedure. "
                          << st.message();
             }
-=======
-#if 1
-            auto r = ShufflePropertyEdgeTable<vid_t>(
-                comm_spec_, id_parser, src_column_idx, dst_column_idx, table);
 #else
             auto r = beta::ShufflePropertyEdgeTable<vid_t>(
                 comm_spec_, id_parser, src_column_idx, dst_column_idx, table);
-#endif
             BOOST_LEAF_CHECK(r);
             local_e_tables[e_label] = r.value();
->>>>>>> 365c3297
+#endif
             return AllGatherError(comm_spec_);
           },
           [this](GSError& e) { return AllGatherError(e, comm_spec_); },
@@ -381,8 +376,8 @@
 #if defined(ARROW_VERSION) && ARROW_VERSION < 17000
       CHECK_ARROW_ERROR(tables[i]->RenameColumns(col_names, &tables[i]));
 #else
-      CHECK_ARROW_ERROR_AND_ASSIGN(tables[i],
-                                   tables[i]->RenameColumns(col_names));
+    CHECK_ARROW_ERROR_AND_ASSIGN(tables[i],
+                                 tables[i]->RenameColumns(col_names));
 #endif
     }
     std::shared_ptr<arrow::Table> table;
@@ -417,63 +412,63 @@
       ARROW_OK_OR_RAISE(builder.Finish(&chunks_out[chunk_i]));
     }
 #else
-    int thread_num =
-        (std::thread::hardware_concurrency() + comm_spec_.local_num() - 1) /
-        comm_spec_.local_num();
-    std::vector<std::thread> parse_threads(thread_num);
-
-    std::atomic<size_t> cur(0);
-    std::vector<arrow::Status> statuses(thread_num, arrow::Status::OK());
-    for (int i = 0; i < thread_num; ++i) {
-      parse_threads[i] = std::thread(
-          [&](int tid) {
-            while (true) {
-              auto got = cur.fetch_add(1);
-              if (got >= chunk_num) {
-                break;
+  int thread_num =
+      (std::thread::hardware_concurrency() + comm_spec_.local_num() - 1) /
+      comm_spec_.local_num();
+  std::vector<std::thread> parse_threads(thread_num);
+
+  std::atomic<size_t> cur(0);
+  std::vector<arrow::Status> statuses(thread_num, arrow::Status::OK());
+  for (int i = 0; i < thread_num; ++i) {
+    parse_threads[i] = std::thread(
+        [&](int tid) {
+          while (true) {
+            auto got = cur.fetch_add(1);
+            if (got >= chunk_num) {
+              break;
+            }
+            std::shared_ptr<oid_array_t> oid_array =
+                std::dynamic_pointer_cast<oid_array_t>(
+                    oid_arrays_in->chunk(got));
+            typename ConvertToArrowType<vid_t>::BuilderType builder;
+            size_t size = oid_array->length();
+
+            arrow::Status status = builder.Resize(size);
+            if (!status.ok()) {
+              statuses[tid] = status;
+              return;
+            }
+
+            for (size_t k = 0; k != size; ++k) {
+              internal_oid_t oid = oid_array->GetView(k);
+              fid_t fid = partitioner_.GetPartitionId(oid_t(oid));
+              if (!oid2gid_mapper(fid, label, oid, builder[k])) {
+                LOG(ERROR) << "Mapping vertex " << oid << " failed.";
               }
-              std::shared_ptr<oid_array_t> oid_array =
-                  std::dynamic_pointer_cast<oid_array_t>(
-                      oid_arrays_in->chunk(got));
-              typename ConvertToArrowType<vid_t>::BuilderType builder;
-              size_t size = oid_array->length();
-
-              arrow::Status status = builder.Resize(size);
-              if (!status.ok()) {
-                statuses[tid] = status;
-                return;
-              }
-
-              for (size_t k = 0; k != size; ++k) {
-                internal_oid_t oid = oid_array->GetView(k);
-                fid_t fid = partitioner_.GetPartitionId(oid_t(oid));
-                if (!oid2gid_mapper(fid, label, oid, builder[k])) {
-                  LOG(ERROR) << "Mapping vertex " << oid << " failed.";
-                }
-              }
-
-              status = builder.Advance(size);
-              if (!status.ok()) {
-                statuses[tid] = status;
-                return;
-              }
-              status = builder.Finish(&chunks_out[got]);
-              if (!status.ok()) {
-                statuses[tid] = status;
-                return;
-              }
-            }
-          },
-          i);
-    }
-    for (auto& thrd : parse_threads) {
-      thrd.join();
-    }
-    for (auto& status : statuses) {
-      if (!status.ok()) {
-        RETURN_GS_ERROR(ErrorCode::kArrowError, status.ToString());
-      }
-    }
+            }
+
+            status = builder.Advance(size);
+            if (!status.ok()) {
+              statuses[tid] = status;
+              return;
+            }
+            status = builder.Finish(&chunks_out[got]);
+            if (!status.ok()) {
+              statuses[tid] = status;
+              return;
+            }
+          }
+        },
+        i);
+  }
+  for (auto& thrd : parse_threads) {
+    thrd.join();
+  }
+  for (auto& status : statuses) {
+    if (!status.ok()) {
+      RETURN_GS_ERROR(ErrorCode::kArrowError, status.ToString());
+    }
+  }
 #endif
 
     return std::make_shared<arrow::ChunkedArray>(chunks_out);
