/** Copyright 2020 Alibaba Group Holding Limited.

Licensed under the Apache License, Version 2.0 (the "License");
you may not use this file except in compliance with the License.
You may obtain a copy of the License at

    http://www.apache.org/licenses/LICENSE-2.0

Unless required by applicable law or agreed to in writing, software
distributed under the License is distributed on an "AS IS" BASIS,
WITHOUT WARRANTIES OR CONDITIONS OF ANY KIND, either express or implied.
See the License for the specific language governing permissions and
limitations under the License.
*/

#ifndef MODULES_GRAPH_LOADER_BASIC_ARROW_FRAGMENT_LOADER_H_
#define MODULES_GRAPH_LOADER_BASIC_ARROW_FRAGMENT_LOADER_H_

#include <memory>
#include <string>
#include <utility>
#include <vector>

#include "arrow/util/config.h"
#include "client/client.h"
#include "grape/worker/comm_spec.h"
#include "io/io/local_io_adaptor.h"

#include "graph/fragment/arrow_fragment.h"
#include "graph/fragment/property_graph_types.h"
#include "graph/utils/partitioner.h"
#include "graph/utils/table_shuffler.h"
#include "graph/vertex_map/arrow_vertex_map.h"

namespace vineyard {
template <typename OID_T, typename VID_T, typename PARTITIONER_T>
class BasicArrowFragmentLoader {
  using oid_t = OID_T;
  using vid_t = VID_T;
  using label_id_t = property_graph_types::LABEL_ID_TYPE;
  using oid_array_t = typename vineyard::ConvertToArrowType<oid_t>::ArrayType;
  using internal_oid_t = typename InternalType<oid_t>::type;
  using partitioner_t = PARTITIONER_T;

 public:
  constexpr static const char* ID_COLUMN = "id_column";
  constexpr static const char* SRC_COLUMN = "src_column";
  constexpr static const char* DST_COLUMN = "dst_column";
  constexpr static const char* SRC_LABEL_INDEX = "src_label_index";
  constexpr static const char* DST_LABEL_INDEX = "dst_label_index";

  explicit BasicArrowFragmentLoader(const grape::CommSpec& comm_spec)
      : comm_spec_(comm_spec) {}

  void SetPartitioner(const PARTITIONER_T& partitioner) {
    partitioner_ = partitioner;
  }

  void Init(const std::vector<std::shared_ptr<arrow::Table>>& vertex_tables,
            const std::vector<std::vector<std::shared_ptr<arrow::Table>>>&
                edge_tables) {
    vertex_tables_ = vertex_tables;
    edge_tables_ = edge_tables;
    v_label_num_ = vertex_tables.size();
    e_label_num_ = edge_tables.size();
    oid_lists_.resize(v_label_num_);
  }

  std::vector<std::vector<std::shared_ptr<oid_array_t>>>& GetOidLists() {
    return oid_lists_;
  }

  auto ShuffleVertexTables()
      -> boost::leaf::result<std::vector<std::shared_ptr<arrow::Table>>> {
    std::vector<std::shared_ptr<arrow::Table>> local_v_tables(v_label_num_);

    for (label_id_t v_label = 0; v_label < v_label_num_; v_label++) {
      auto e = boost::leaf::try_handle_all(
          [&, this]() -> boost::leaf::result<GSError> {
            auto& vertex_table = vertex_tables_[v_label];
            auto metadata = vertex_table->schema()->metadata()->Copy();
            auto meta_idx = metadata->FindKey(ID_COLUMN);
            CHECK_OR_RAISE(meta_idx != -1);
            auto id_column_idx = std::stoi(metadata->value(meta_idx));
            // TODO(guanyi.gl): Failure occurred before MPI calling will make
            // processes hanging. We have to resolve this kind of issue.
            auto id_column_type = vertex_table->column(id_column_idx)->type();

            if (vineyard::ConvertToArrowType<oid_t>::TypeValue() !=
                id_column_type) {
              RETURN_GS_ERROR(ErrorCode::kInvalidValueError,
                              "OID_T is not same with arrow::Column(" +
                                  id_column_type->ToString() + ")");
            }
            BOOST_LEAF_AUTO(tmp_table,
                            ShufflePropertyVertexTable<partitioner_t>(
                                comm_spec_, partitioner_, vertex_table));
            /**
             * Keep the oid column in vertex data table for HTAP, rather, we
record
             * the id column name (primary key) in schema's metadata.
             *
#if defined(ARROW_VERSION) && ARROW_VERSION < 17000
            ARROW_OK_OR_RAISE(tmp_table->RemoveColumn(
                id_column_idx, &local_v_tables[v_label]));
#else
            ARROW_OK_ASSIGN_OR_RAISE(local_v_tables[v_label],
                                     tmp_table->RemoveColumn(id_column_idx));
#endif
            */
            local_v_tables[v_label] = tmp_table;
            metadata->Append("primary_key", local_v_tables[v_label]
                                                ->schema()
                                                ->field(id_column_idx)
                                                ->name());
            local_v_tables[v_label] =
                local_v_tables[v_label]->ReplaceSchemaMetadata(metadata);

            CHECK_OR_RAISE(tmp_table->field(id_column_idx)->type() ==
                           vineyard::ConvertToArrowType<oid_t>::TypeValue());
            CHECK_OR_RAISE(tmp_table->column(id_column_idx)->num_chunks() <= 1);
            auto local_oid_array = std::dynamic_pointer_cast<oid_array_t>(
                tmp_table->column(id_column_idx)->chunk(0));
            BOOST_LEAF_AUTO(
                r, FragmentAllGatherArray<oid_t>(comm_spec_, local_oid_array));
            oid_lists_[v_label] = r;

            return AllGatherError(comm_spec_);
          },
          [this](GSError& e) { return AllGatherError(e, comm_spec_); },
          [this](const boost::leaf::error_info& unmatched) {
            GSError e(ErrorCode::kIOError, "Unmatched error");
            return AllGatherError(e, comm_spec_);
          });
      if (e.error_code != ErrorCode::kOk) {
        return boost::leaf::new_error(e);
      }
    }

    return local_v_tables;
  }

  auto ShuffleEdgeTables(
      std::function<bool(fid_t, label_id_t, internal_oid_t, vid_t&)> mapper)
      -> boost::leaf::result<std::vector<std::shared_ptr<arrow::Table>>> {
    std::vector<std::shared_ptr<arrow::Table>> local_e_tables(e_label_num_);
    vineyard::IdParser<vid_t> id_parser;
    std::shared_ptr<arrow::Field> src_gid_field =
        std::make_shared<arrow::Field>(
            "src", vineyard::ConvertToArrowType<vid_t>::TypeValue());
    std::shared_ptr<arrow::Field> dst_gid_field =
        std::make_shared<arrow::Field>(
            "dst", vineyard::ConvertToArrowType<vid_t>::TypeValue());

    id_parser.Init(comm_spec_.fnum(), v_label_num_);

    for (label_id_t e_label = 0; e_label < e_label_num_; e_label++) {
      auto& edge_table_list = edge_tables_[e_label];
      auto e = boost::leaf::try_handle_all(
          [&, this]() -> boost::leaf::result<GSError> {
<<<<<<< HEAD
            auto& edge_table = edge_tables_[e_label];
            auto metadata = edge_table->schema()->metadata();
            auto meta_idx_src = metadata->FindKey(SRC_COLUMN);
            auto meta_idx_dst = metadata->FindKey(DST_COLUMN);
            CHECK_OR_RAISE(meta_idx_src != -1);
            CHECK_OR_RAISE(meta_idx_dst != -1);
            auto src_column_idx = std::stoi(metadata->value(meta_idx_src));
            auto dst_column_idx = std::stoi(metadata->value(meta_idx_dst));
            auto src_column_type = edge_table->column(src_column_idx)->type();
            auto dst_column_type = edge_table->column(dst_column_idx)->type();

            if (src_column_type != dst_column_type ||
                vineyard::ConvertToArrowType<oid_t>::TypeValue() !=
                    src_column_type) {
              RETURN_GS_ERROR(ErrorCode::kInvalidValueError,
                              "OID_T is not same with arrow::Column(" +
                                  src_column_type->ToString() + ")");
            }

            BOOST_LEAF_AUTO(src_gid_array,
                            parseOidChunkedArray(
                                edge_table->column(src_column_idx), mapper));
            BOOST_LEAF_AUTO(dst_gid_array,
                            parseOidChunkedArray(
                                edge_table->column(dst_column_idx), mapper));

        // replace oid columns with gid
=======
            std::vector<std::shared_ptr<arrow::Table>> processed_table_list(
                edge_table_list.size());
            int src_column_idx = -1, dst_column_idx = -1;
            for (size_t edge_table_index = 0;
                 edge_table_index != edge_table_list.size();
                 ++edge_table_index) {
              auto& edge_table = edge_table_list[edge_table_index];
              auto metadata = edge_table->schema()->metadata();
              auto meta_idx_src = metadata->FindKey(SRC_COLUMN);
              auto meta_idx_dst = metadata->FindKey(DST_COLUMN);
              CHECK_OR_RAISE(meta_idx_src != -1);
              CHECK_OR_RAISE(meta_idx_dst != -1);
              auto cur_src_column_idx =
                  std::stoi(metadata->value(meta_idx_src));
              auto cur_dst_column_idx =
                  std::stoi(metadata->value(meta_idx_dst));
              if (src_column_idx == -1) {
                src_column_idx = cur_src_column_idx;
              } else {
                if (src_column_idx != cur_src_column_idx) {
                  return boost::leaf::new_error(
                      ErrorCode::kIOError,
                      "Edge tables' schema not consistent");
                }
              }
              if (dst_column_idx == -1) {
                dst_column_idx = cur_dst_column_idx;
              } else {
                if (dst_column_idx != cur_dst_column_idx) {
                  return boost::leaf::new_error(
                      ErrorCode::kIOError,
                      "Edge tables' schema not consistent");
                }
              }

              auto src_column_type = edge_table->column(src_column_idx)->type();
              auto dst_column_type = edge_table->column(dst_column_idx)->type();

              if (!src_column_type->Equals(dst_column_type) ||
                  !src_column_type->Equals(
                      vineyard::ConvertToArrowType<oid_t>::TypeValue())) {
                RETURN_GS_ERROR(ErrorCode::kInvalidValueError,
                                "OID_T is not same with arrow::Column(" +
                                    src_column_type->ToString() + ")");
              }

              auto meta_idx_src_label_index =
                  metadata->FindKey(SRC_LABEL_INDEX);
              auto meta_idx_dst_label_index =
                  metadata->FindKey(DST_LABEL_INDEX);
              CHECK_OR_RAISE(meta_idx_src_label_index != -1);
              CHECK_OR_RAISE(meta_idx_dst_label_index != -1);

              auto src_label_index = static_cast<label_id_t>(
                  std::stoi(metadata->value(meta_idx_src_label_index)));
              auto dst_label_index = static_cast<label_id_t>(
                  std::stoi(metadata->value(meta_idx_dst_label_index)));

              BOOST_LEAF_AUTO(src_gid_array,
                              parseOidChunkedArray(
                                  src_label_index,
                                  edge_table->column(src_column_idx), mapper));
              BOOST_LEAF_AUTO(dst_gid_array,
                              parseOidChunkedArray(
                                  dst_label_index,
                                  edge_table->column(dst_column_idx), mapper));

          // replace oid columns with gid
>>>>>>> a2ce04d9
#if defined(ARROW_VERSION) && ARROW_VERSION < 17000
              ARROW_OK_OR_RAISE(edge_table->SetColumn(
                  src_column_idx, src_gid_field, src_gid_array, &edge_table));
              ARROW_OK_OR_RAISE(edge_table->SetColumn(
                  dst_column_idx, dst_gid_field, dst_gid_array, &edge_table));
#else
              ARROW_OK_ASSIGN_OR_RAISE(
                  edge_table,
                  edge_table->SetColumn(src_column_idx, src_gid_field,
                                        src_gid_array));
              ARROW_OK_ASSIGN_OR_RAISE(
                  edge_table,
                  edge_table->SetColumn(dst_column_idx, dst_gid_field,
                                        dst_gid_array));
#endif

              processed_table_list[edge_table_index] = edge_table;
            }
            auto table = ConcatenateTables(processed_table_list);
            auto r = ShufflePropertyEdgeTable<vid_t>(
                comm_spec_, id_parser, src_column_idx, dst_column_idx, table);
            BOOST_LEAF_CHECK(r);
            local_e_tables[e_label] = r.value();
            return AllGatherError(comm_spec_);
          },
          [this](GSError& e) { return AllGatherError(e, comm_spec_); },
          [this](const boost::leaf::error_info& unmatched) {
            GSError e(ErrorCode::kIOError, "Unmatched error");
            return AllGatherError(e, comm_spec_);
          });
      if (e.error_code != ErrorCode::kOk) {
        return boost::leaf::new_error(e);
      }
    }

    return local_e_tables;
  }

  std::shared_ptr<arrow::Table> ConcatenateTables(
      std::vector<std::shared_ptr<arrow::Table>>& tables) {
    if (tables.size() == 1) {
      return tables[0];
    }
    auto col_names = tables[0]->ColumnNames();
    for (size_t i = 1; i < tables.size(); ++i) {
#if defined(ARROW_VERSION) && ARROW_VERSION < 17000
      CHECK_ARROW_ERROR(tables[i]->RenameColumns(col_names, &tables[i]));
#else
      CHECK_ARROW_ERROR_AND_ASSIGN(tables[i],
                                   tables[i]->RenameColumns(col_names));
#endif
    }
    std::shared_ptr<arrow::Table> table;
    CHECK_ARROW_ERROR_AND_ASSIGN(table, arrow::ConcatenateTables(tables));
    return table;
  }

 private:
  auto parseOidChunkedArray(
      label_id_t label,
      const std::shared_ptr<arrow::ChunkedArray>& oid_arrays_in,
      std::function<bool(fid_t, label_id_t, internal_oid_t, vid_t&)>&
          oid2gid_mapper)
      -> boost::leaf::result<std::shared_ptr<arrow::ChunkedArray>> {
    size_t chunk_num = oid_arrays_in->num_chunks();
    std::vector<std::shared_ptr<arrow::Array>> chunks_out(chunk_num);

    for (size_t chunk_i = 0; chunk_i != chunk_num; ++chunk_i) {
      std::shared_ptr<oid_array_t> oid_array =
          std::dynamic_pointer_cast<oid_array_t>(oid_arrays_in->chunk(chunk_i));
      typename vineyard::ConvertToArrowType<vid_t>::BuilderType builder;
      size_t size = oid_array->length();
      ARROW_OK_OR_RAISE(builder.Resize(size));

      for (size_t i = 0; i != size; ++i) {
        internal_oid_t oid = oid_array->GetView(i);
        fid_t fid = partitioner_.GetPartitionId(oid_t(oid));
        CHECK_OR_RAISE(oid2gid_mapper(fid, label, oid, builder[i]));
      }
      ARROW_OK_OR_RAISE(builder.Advance(size));
      ARROW_OK_OR_RAISE(builder.Finish(&chunks_out[chunk_i]));
    }

    return std::make_shared<arrow::ChunkedArray>(chunks_out);
  }

  grape::CommSpec comm_spec_;
  label_id_t v_label_num_;
  label_id_t e_label_num_;
  std::vector<std::shared_ptr<arrow::Table>> vertex_tables_;
  std::vector<std::vector<std::shared_ptr<arrow::Table>>> edge_tables_;

  std::vector<std::vector<std::shared_ptr<oid_array_t>>>
      oid_lists_;  // v_label/fid/oid_array

  partitioner_t partitioner_;
};
}  // namespace vineyard
#endif  // MODULES_GRAPH_LOADER_BASIC_ARROW_FRAGMENT_LOADER_H_<|MERGE_RESOLUTION|>--- conflicted
+++ resolved
@@ -158,35 +158,6 @@
       auto& edge_table_list = edge_tables_[e_label];
       auto e = boost::leaf::try_handle_all(
           [&, this]() -> boost::leaf::result<GSError> {
-<<<<<<< HEAD
-            auto& edge_table = edge_tables_[e_label];
-            auto metadata = edge_table->schema()->metadata();
-            auto meta_idx_src = metadata->FindKey(SRC_COLUMN);
-            auto meta_idx_dst = metadata->FindKey(DST_COLUMN);
-            CHECK_OR_RAISE(meta_idx_src != -1);
-            CHECK_OR_RAISE(meta_idx_dst != -1);
-            auto src_column_idx = std::stoi(metadata->value(meta_idx_src));
-            auto dst_column_idx = std::stoi(metadata->value(meta_idx_dst));
-            auto src_column_type = edge_table->column(src_column_idx)->type();
-            auto dst_column_type = edge_table->column(dst_column_idx)->type();
-
-            if (src_column_type != dst_column_type ||
-                vineyard::ConvertToArrowType<oid_t>::TypeValue() !=
-                    src_column_type) {
-              RETURN_GS_ERROR(ErrorCode::kInvalidValueError,
-                              "OID_T is not same with arrow::Column(" +
-                                  src_column_type->ToString() + ")");
-            }
-
-            BOOST_LEAF_AUTO(src_gid_array,
-                            parseOidChunkedArray(
-                                edge_table->column(src_column_idx), mapper));
-            BOOST_LEAF_AUTO(dst_gid_array,
-                            parseOidChunkedArray(
-                                edge_table->column(dst_column_idx), mapper));
-
-        // replace oid columns with gid
-=======
             std::vector<std::shared_ptr<arrow::Table>> processed_table_list(
                 edge_table_list.size());
             int src_column_idx = -1, dst_column_idx = -1;
@@ -255,7 +226,6 @@
                                   edge_table->column(dst_column_idx), mapper));
 
           // replace oid columns with gid
->>>>>>> a2ce04d9
 #if defined(ARROW_VERSION) && ARROW_VERSION < 17000
               ARROW_OK_OR_RAISE(edge_table->SetColumn(
                   src_column_idx, src_gid_field, src_gid_array, &edge_table));
