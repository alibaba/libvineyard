--- conflicted
+++ resolved
@@ -15,10 +15,7 @@
 # See the License for the specific language governing permissions and
 # limitations under the License.
 #
-<<<<<<< HEAD
-=======
-
->>>>>>> 01b78eda
+
 import json
 import logging
 import os
@@ -184,34 +181,19 @@
 def read_kafka_dataframe(path, vineyard_socket, *args, **kwargs):
     return parse_bytes_to_dataframe(vineyard_socket, read_kafka_bytes(path, vineyard_socket, *args, **kwargs), *args, **kwargs)
 
-<<<<<<< HEAD
-=======
 def read_kafka_dataframe(path, vineyard_socket, *args, **kwargs):
     return parse_bytes_to_dataframe(vineyard_socket, read_kafka_bytes(path, vineyard_socket, *args, **kwargs), *args, **kwargs)
->>>>>>> 01b78eda
 
 def read_hdfs_bytes(path, vineyard_socket, *args, **kwargs):
     launcher = ParallelStreamLauncher()
     launcher.run(get_executable('read_hdfs_bytes'), *((vineyard_socket, 'hdfs://' + path) + args), **kwargs)
     return launcher.wait()
 
-<<<<<<< HEAD
 def read_hdfs_orc(path, vineyard_socket, *args, **kwargs):
     launcher = ParallelStreamLauncher()
     launcher.run(get_executable('read_hdfs_orc'), *((vineyard_socket, path) + args), **kwargs)
-=======
-def read_hdfs_bytes(path, vineyard_socket, *args, **kwargs):
-    launcher = ParallelStreamLauncher()
-    launcher.run(get_executable('read_hdfs_bytes'), *((vineyard_socket, 'hdfs://' + path) + args), **kwargs)
->>>>>>> 01b78eda
-    return launcher.wait()
-
-def read_hdfs_orc(path, vineyard_socket, *args, **kwargs):
-    launcher = ParallelStreamLauncher()
-    launcher.run(get_executable('read_hdfs_orc'), *((vineyard_socket, path) + args), **kwargs)
-    return launcher.wait()
-
-<<<<<<< HEAD
+    return launcher.wait()
+
 def read_hdfs_dataframe(path, vineyard_socket, *args, **kwargs):
     if '.orc' in path:
         return read_hdfs_orc(path, vineyard_socket, *args, **kwargs)
@@ -223,24 +205,13 @@
     launcher.run(get_executable('read_hive_orc'), *((vineyard_socket, path) + args), **kwargs)
     return launcher.wait()
 
-=======
-
-def read_hdfs_dataframe(path, vineyard_socket, *args, **kwargs):
-    if '.orc' in path:
-        return read_hdfs_orc(path, vineyard_socket, *args, **kwargs)
-    return parse_bytes_to_dataframe(vineyard_socket, read_hdfs_bytes(path, vineyard_socket, *args, **kwargs), *args, **kwargs)
-
-
->>>>>>> 01b78eda
+
 vineyard.io.read.register('file', read_local_bytes)
 vineyard.io.read.register('file', read_local_dataframe)
 vineyard.io.read.register('kafka', read_kafka_bytes)
 vineyard.io.read.register('kafka', read_kafka_dataframe)
 vineyard.io.read.register('hdfs', read_hdfs_dataframe)
-<<<<<<< HEAD
 vineyard.io.read.register('hive', read_hive_dataframe)
-=======
->>>>>>> 01b78eda
 
 
 def write_local_orc(path, dataframe_stream, vineyard_socket, *args, **kwargs):
@@ -254,11 +225,7 @@
         write_local_orc(path, dataframe_stream, vineyard_socket, *args, **kwargs)
         return
     launcher = ParallelStreamLauncher()
-<<<<<<< HEAD
     launcher.run(get_executable('write_local_dataframe'), *((vineyard_socket, dataframe_stream, path) + args),
-=======
-    launcher.run(get_executable('write_local_dataframe'), *((vineyard_socket, path, dataframe_stream) + args),
->>>>>>> 01b78eda
                  **kwargs)
     launcher.join()
 
